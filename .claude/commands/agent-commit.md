--- conflicted
+++ resolved
@@ -1,216 +1,20 @@
 # Enhanced Agent Commit & Merge Command
 
-<<<<<<< HEAD
-Commit completed agent work and merge the worktree back to main branch with comprehensive validation and safety checks.
-=======
 Commit agent work, create coordination files, and enable seamless integration.
->>>>>>> 311f9f0e
 
 ## Variables
 WORKSPACE_PATH: $ARGUMENTS[0]
 CUSTOM_MESSAGE: $ARGUMENTS[1] (optional)
 
-<<<<<<< HEAD
-## Execute these tasks
-=======
 1. **Validate Completion**: Check validation_checklist.txt - ensure all items marked [x]
 2. **Verify Files**: Confirm all files from files_to_work_on.txt were created/modified
 3. **Create Coordination Files**: Generate integration-compatible coordination files
 4. **Generate Commit**: Auto-create commit message from agent context if none provided
 5. **Git Operations**: Add all changes, commit, switch to main, merge, and push
 6. **Cleanup**: Remove worktree directory and provide completion summary
->>>>>>> 311f9f0e
 
 **VALIDATE PREREQUISITES**
 
-<<<<<<< HEAD
-VERIFY workspace exists and is valid:
-- CHECK `$WORKSPACE_PATH` directory exists
-- VERIFY it's a git worktree: `git -C "$WORKSPACE_PATH" rev-parse --is-inside-work-tree`
-- EXTRACT current branch: `AGENT_BRANCH=$(git -C "$WORKSPACE_PATH" rev-parse --abbrev-ref HEAD)`
-- EXIT with error if not a valid git worktree
-
-**VALIDATE COMPLETION**
-
-CHECK validation checklist completion:
-- READ `$WORKSPACE_PATH/validation_checklist.txt`
-- COUNT completed items: `COMPLETED=$(grep -c "^\s*[0-9]*\.\s*\[x\]" "$WORKSPACE_PATH/validation_checklist.txt")`
-- COUNT total items: `TOTAL=$(grep -c "^\s*[0-9]*\.\s*\[[x ]\]" "$WORKSPACE_PATH/validation_checklist.txt")`
-- IF counts don't match, EXIT with error: "❌ Validation incomplete: $COMPLETED/$TOTAL criteria completed"
-
-VERIFY required files exist:
-- CHECK `$WORKSPACE_PATH/agent_context.json` exists
-- CHECK `$WORKSPACE_PATH/files_to_work_on.txt` exists
-- VERIFY git status shows changes: `git -C "$WORKSPACE_PATH" diff --quiet HEAD || echo "Changes detected"`
-
-**EXTRACT AGENT CONTEXT**
-
-READ agent details from `$WORKSPACE_PATH/agent_context.json`:
-- EXTRACT `agentId`, `agentRole`, `taskTitle`, `taskId`
-- GET file statistics from git:
-  - `FILES_CREATED=$(git -C "$WORKSPACE_PATH" diff --name-only --diff-filter=A HEAD~1 | wc -l)`
-  - `FILES_MODIFIED=$(git -C "$WORKSPACE_PATH" diff --name-only --diff-filter=M HEAD~1 | wc -l)`
-  - `FILES_DELETED=$(git -C "$WORKSPACE_PATH" diff --name-only --diff-filter=D HEAD~1 | wc -l)`
-
-**SAFETY CHECKS**
-
-VERIFY main branch is clean:
-- STASH any uncommitted changes in main: `git stash push -m "Auto-stash before agent merge"`
-- CHECK main branch status: `git status --porcelain`
-- PULL latest changes: `git pull origin main`
-
-CHECK for potential conflicts:
-- PREVIEW merge: `git merge-tree $(git merge-base main "$AGENT_BRANCH") main "$AGENT_BRANCH"`
-- WARN if conflicts detected but continue (user can resolve)
-
-**GENERATE COMMIT MESSAGE**
-
-CREATE structured commit message (unless custom provided):
-```
-feat(${agentId}): ${taskTitle}
-
-Completed validation criteria:
-${completedValidationCriteria}
-
-- Agent: ${agentRole}  
-- Files: ${filesCreated} created, ${filesModified} modified, ${filesDeleted} deleted
-- Task: ${taskId}
-- Branch: ${agentBranch}
-
-🤖 Generated with AOJDevStudio
-Co-Authored-By: Claude <noreply@anthropic.com>
-```
-
-USE custom message if provided:
-- IF `$CUSTOM_MESSAGE` is not empty, use it instead of generated message
-- APPEND AOJDevStudio signature to custom messages
-
-**EXECUTE GIT OPERATIONS**
-
-SWITCH to agent worktree:
-- RUN `cd "$WORKSPACE_PATH"`
-
-STAGE and commit changes:
-- RUN `git add .`
-- RUN `git commit -m "$FINAL_MESSAGE" --no-edit`
-- CAPTURE commit hash: `COMMIT_HASH=$(git rev-parse HEAD)`
-
-**RUN OPTIONAL TESTS**
-
-IF package.json exists in workspace:
-- RUN `npm test` or configured test command
-- IF tests fail, offer option to continue or abort
-- RECORD test results in commit message
-
-**MERGE TO MAIN**
-
-SWITCH to main branch:
-- RUN `git checkout main`
-- ENSURE we're on main: `git symbolic-ref HEAD refs/heads/main`
-
-MERGE agent work:
-- RUN `git merge "$AGENT_BRANCH" --no-ff --no-edit -m "Merge agent work: $agentRole"`
-- IF merge fails:
-  - RUN `git reset --hard HEAD~1`
-  - RUN `git worktree add "$WORKSPACE_PATH" "$AGENT_BRANCH"`
-  - EXIT with error: "❌ Merge failed. Worktree restored for conflict resolution."
-
-SKIP remote push:
-- LOCAL merge only - no automatic push to remote
-- USER can manually push when ready: `git push origin main`
-
-**UPDATE COORDINATION**
-
-UPDATE agent status in coordination file:
-- READ `../paralell-development-claude-work-trees/coordination/parallel-agent-status.json`
-- MARK agent as "completed" with timestamp
-- UPDATE `completedAt` field
-- WRITE back to coordination file
-
-**CLEANUP WORKTREE**
-
-REMOVE worktree directory:
-- RUN `git worktree remove "$WORKSPACE_PATH" --force`
-
-DELETE agent branch:
-- RUN `git branch -d "$AGENT_BRANCH"`
-- IF branch not fully merged, use `-D` flag
-
-**PROVIDE COMPLETION SUMMARY**
-
-OUTPUT detailed success message:
-```
-✅ Agent Commit Complete
-  ${agentRole} work has been successfully completed and committed!
-  
-  📋 Validation Results
-  - All ${validationCount} validation criteria completed ✅
-  - Git operations completed successfully ✅
-  - No conflicts detected ✅
-  
-  🎯 Delivered Features
-  - ${taskTitle}
-  
-  💾 Git Operations
-  - Branch: ${agentBranch}
-  - Commit: ${commitHash}
-  - Status: Successfully merged to main branch
-  - Remote: Ready to push (manual step required)
-  
-  📊 File Changes
-  - Created: ${filesCreated} files
-  - Modified: ${filesModified} files  
-  - Deleted: ${filesDeleted} files
-  
-  🔄 Integration Status
-  The agent work is complete and integrated into main branch.
-  Other agents depending on this work can now proceed.
-  
-  📤 Next Steps
-  To share your changes: git push origin main
-  
-  🚀 The ${agentRole} has successfully completed its mission!
-```
-
-**ERROR HANDLING**
-
-FOR any step failure:
-- CAPTURE error message and step
-- PROVIDE recovery instructions
-- PRESERVE agent worktree for manual fixes
-- SUGGEST next steps for resolution
-
-**ROLLBACK CAPABILITY**
-
-IF --rollback flag provided:
-- FIND last agent merge commit
-- RUN `git reset --hard HEAD~1`
-- RECREATE agent worktree
-- RESTORE agent branch
-
-**USAGE EXAMPLES**
-```bash
-# Standard commit with auto-generated message
-claude /project:agent-commit workspaces/AOJ-100-infrastructure_validation_agent
-
-# Custom commit message
-claude /project:agent-commit workspaces/AOJ-100-backend_api_agent "feat: custom backend integration"
-
-# Dry run (validate only, no commit)
-claude /project:agent-commit workspaces/AOJ-100-custom_feature_agent --dry-run
-
-# Rollback previous agent commit
-claude /project:agent-commit --rollback AOJ-100-infrastructure_validation_agent
-```
-
-**DEPENDENCY AWARENESS**
-
-CHECK other agents waiting for this completion:
-- READ coordination file for dependent agents
-- NOTIFY about agents that can now start
-- SUGGEST optimal next agent to work on
-- PROVIDE agent startup commands for ready agents
-=======
 ## Coordination Files Created
 - @shared/coordination/validation-status.json - Integration validation status
 - @shared/coordination/integration-status.json - Integration metadata
@@ -448,5 +252,4 @@
 3. **Manual Review**: Check `shared/reports/` for completion details
 4. **Multi-Agent**: Coordination files support multiple agents if workflow expands
 
-This enhancement bridges the gap between single-agent workflows and parallel development infrastructure!
->>>>>>> 311f9f0e
+This enhancement bridges the gap between single-agent workflows and parallel development infrastructure!