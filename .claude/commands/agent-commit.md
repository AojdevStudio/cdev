---
allowed-tools: Bash, Read, Write, Edit
description: Commit and merge completed agent work
---

# Agent Commit

<<<<<<< HEAD
This command commits completed agent work and merges the worktree back to main branch with comprehensive validation and safety checks.

**variables:**
WorkspacePath: $ARGUMENTS

**Usage Examples:**

- `/agent-commit workspaces/AOJ-100-backend_api_agent` - Standard commit with auto-generated message
- `/agent-commit workspaces/AOJ-100-backend_api_agent "feat: custom integration"` - Custom commit message
- `/agent-commit workspaces/AOJ-100-frontend_agent --dry-run` - Validate only, no commit

```yaml
# Workflow for finalizing and merging an agent's work from a Git worktree.
agent_work_completion_workflow:
  # A sequential list of steps to be executed to complete the workflow.
  workflow_steps:
    - action: 'Parse arguments'
      details: 'Extract the workspace path and an optional custom message from the $ARGUMENTS.'
    - action: 'Verify workspace'
      details: 'Confirm the provided path is a valid Git worktree and extract its branch information.'
    - action: 'Validate checklist'
      details: 'Ensure all checklist items in validation_checklist.txt are marked as completed.'
    - action: 'Extract context'
      details: 'Read agent_context.json to get agentId, taskId, and agentRole for commit metadata.'
    - action: 'Perform safety checks'
      details: 'On the main branch, stash any local changes and pull the latest updates to ensure a clean state.'
    - action: 'Generate commit message'
      details: 'Create a structured commit message using the defined format or use the custom message if provided. Include issue references (e.g., Closes #123, Fixes ENG-456) in the commit body for GitHub/Linear integration.'
    - action: 'Commit changes'
      details: "Stage and commit all changes within the agent's worktree."
    - action: 'Merge to main'
      details: "Merge the agent's branch into the main branch using the --no-ff flag to preserve a clear history."
    - action: 'Update coordination status'
      details: "Modify the coordination status file to mark the agent's task as completed."
    - action: 'Cleanup'
      details: 'Remove the Git worktree and delete the now-merged agent branch.'

  # Contextual information, configurations, and requirements for the workflow.
  workflow_context:
    data_sources:
      - file: 'agent_context.json'
        purpose: 'Contains metadata for the commit message (agentId, taskId, agentRole).'
      - file: 'validation_checklist.txt'
        purpose: 'Tracks completion criteria that must be met before merging.'

    directories_and_patterns:
      coordination_directory: '../paralell-development-claude-work-trees/coordination/'
      worktree_patterns_reference: '@ai-docs/mastering-git-worktrees.yaml'

    git_configuration:
      commit_format: 'feat(agentId): taskTitle with statistics and metadata'
      merge_strategy: '--no-ff' # Creates a merge commit, even if the merge could be resolved as a fast-forward.
      push_policy: 'Local merge only; user must push manually.'
      cleanup_rules:
        - 'Remove the worktree after a successful merge.'
        - 'Delete the local branch after it has been merged.'
      
      issue_linking:
        description: 'Include issue references in commit messages for GitHub/Linear integration'
        closing_keywords:
          - 'Closes' # Auto-closes when PR merges
          - 'Fixes'
          - 'Resolves'
        referencing_keywords:
          - 'Part of' # Links without closing
          - 'Related to'
          - 'Contributes to'
        format_guidelines:
          - 'Place issue references in commit body, not subject'
          - 'Use format: Closes #123 for GitHub issues'
          - 'Use format: Fixes ENG-123 for Linear issues'
          - 'Multiple issues: Fixes ENG-123, ENG-124'
        example_commit_message: |
          feat(backend-api): implement authentication endpoints
          
          Added JWT token generation and validation with refresh token support.
          Includes rate limiting and secure password hashing.
          
          Closes #42
          Fixes CDE-2

    safety_requirements:
      - 'The main branch must be clean (no uncommitted changes).'
      - 'All items in the validation_checklist.txt must be complete.'
```
=======
Use the git-flow-manager sub-agent to commit and merge completed agent work from workspace $ARGUMENTS. Validate checklist completion, generate structured commit message from agent_context.json, merge to main branch with --no-ff, and clean up worktree after successful integration.
>>>>>>> d13e6127
<|MERGE_RESOLUTION|>--- conflicted
+++ resolved
@@ -5,8 +5,7 @@
 
 # Agent Commit
 
-<<<<<<< HEAD
-This command commits completed agent work and merges the worktree back to main branch with comprehensive validation and safety checks.
+Use the git-flow-manager sub-agent to commit and merge completed agent work from workspace $ARGUMENTS. Validate checklist completion, generate structured commit message from agent_context.json with issue linking support, merge to main branch with --no-ff, and clean up worktree after successful integration.
 
 **variables:**
 WorkspacePath: $ARGUMENTS
@@ -90,7 +89,4 @@
     safety_requirements:
       - 'The main branch must be clean (no uncommitted changes).'
       - 'All items in the validation_checklist.txt must be complete.'
-```
-=======
-Use the git-flow-manager sub-agent to commit and merge completed agent work from workspace $ARGUMENTS. Validate checklist completion, generate structured commit message from agent_context.json, merge to main branch with --no-ff, and clean up worktree after successful integration.
->>>>>>> d13e6127
+```