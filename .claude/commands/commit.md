--- conflicted
+++ resolved
@@ -5,8 +5,7 @@
 
 # Commit
 
-<<<<<<< HEAD
-This command creates well-formatted Git commits using conventional commit messages with emoji, automated quality checks, and intelligent change analysis.
+Use the git-flow-manager sub-agent to create well-formatted Git commits with conventional messages and emoji. Parse $ARGUMENTS for commit options and --no-verify flag, run pre-commit checks (lint, build, tests) unless skipped, validate .gitignore configuration, auto-stage modified files if none staged, analyze changes for atomic commit splitting, generate conventional commit messages with appropriate emoji from ai-docs/emoji-commit-ref.yaml, execute commits, and display summary.
 
 **🤖 Sub-Agent Integration:** This command leverages the specialized `git-flow-manager` sub-agent for optimal git workflow management. The sub-agent will be automatically invoked to handle complex git operations, commit message generation, and repository state management.
 
@@ -223,7 +222,4 @@
         - '🚨 fix: resolve linting issues in new code'
         - '✅ test: add unit tests for new solc version features'
         - '🔒️ fix: update dependencies with security vulnerabilities'
-```
-=======
-Use the git-flow-manager sub-agent to create well-formatted Git commits with conventional messages and emoji. Parse $ARGUMENTS for commit options and --no-verify flag, run pre-commit checks (lint, build, tests) unless skipped, validate .gitignore configuration, auto-stage modified files if none staged, analyze changes for atomic commit splitting, generate conventional commit messages with appropriate emoji from ai-docs/emoji-commit-ref.yaml, execute commits, and display summary.
->>>>>>> d13e6127
+```